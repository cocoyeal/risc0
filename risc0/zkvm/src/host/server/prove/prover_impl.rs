// Copyright 2024 RISC Zero, Inc.
//
// Licensed under the Apache License, Version 2.0 (the "License");
// you may not use this file except in compliance with the License.
// You may obtain a copy of the License at
//
//     http://www.apache.org/licenses/LICENSE-2.0
//
// Unless required by applicable law or agreed to in writing, software
// distributed under the License is distributed on an "AS IS" BASIS,
// WITHOUT WARRANTIES OR CONDITIONS OF ANY KIND, either express or implied.
// See the License for the specific language governing permissions and
// limitations under the License.

use anyhow::{bail, Result};
use risc0_circuit_rv32im::prove::segment_prover;

use super::ProverServer;
use crate::{
    host::{
        client::prove::ReceiptKind,
        prove_info::ProveInfo,
<<<<<<< HEAD
        receipt::{decode_receipt_claim_from_seal, InnerReceipt, SegmentReceipt, SuccinctReceipt},
=======
>>>>>>> 53ada25b
        recursion::{identity_p254, join, lift, resolve},
    },
    receipt::{InnerReceipt, SegmentReceipt, SuccinctReceipt},
    sha::Digestible,
    CompositeReceipt, ProverOpts, Receipt, Segment, Session, VerifierContext,
};

/// An implementation of a Prover that runs locally.
pub struct ProverImpl {
    opts: ProverOpts,
}

impl ProverImpl {
    /// Construct a [ProverImpl].
    pub fn new(opts: ProverOpts) -> Self {
        Self { opts }
    }
}

impl ProverServer for ProverImpl {
    fn prove_session(&self, ctx: &VerifierContext, session: &Session) -> Result<ProveInfo> {
        tracing::debug!(
            "prove_session: exit_code = {:?}, journal = {:?}, segments: {}",
            session.exit_code,
            session.journal.as_ref().map(hex::encode),
            session.segments.len()
        );
        let mut segments = Vec::new();
        for segment_ref in session.segments.iter() {
            let segment = segment_ref.resolve()?;
            for hook in &session.hooks {
                hook.on_pre_prove_segment(&segment);
            }
            segments.push(self.prove_segment(ctx, &segment)?);
            for hook in &session.hooks {
                hook.on_post_prove_segment(&segment);
            }
        }
        // TODO(#982): Support unresolved assumptions here.
        let assumptions = session
            .assumptions
            .iter()
            .map(|x| Ok(x.as_receipt()?.inner.clone()))
            .collect::<Result<Vec<_>>>()?;
        let composite_receipt = CompositeReceipt {
            segments,
            assumptions,
            journal_digest: session.journal.as_ref().map(|journal| journal.digest()),
        };

        // Verify the receipt to catch if something is broken in the proving process.
        composite_receipt.verify_integrity_with_context(ctx)?;
        if composite_receipt.claim()?.digest() != session.claim()?.digest() {
            tracing::debug!("composite receipt and session claim do not match");
            tracing::debug!("composite receipt claim: {:#?}", composite_receipt.claim()?);
            tracing::debug!("session claim: {:#?}", session.claim()?);
            bail!(
                "session and composite receipt claim do not match: session {}, receipt {}",
                hex::encode(session.claim()?.digest()),
                hex::encode(composite_receipt.claim()?.digest())
            );
        }

<<<<<<< HEAD
        let receipt = match self.opts.receipt_kind {
=======
        // Compress the receipt to the requested level.
        let receipt = match self.receipt_kind {
>>>>>>> 53ada25b
            ReceiptKind::Composite => Receipt::new(
                InnerReceipt::Composite(composite_receipt),
                session.journal.clone().unwrap_or_default().bytes,
            ),
            ReceiptKind::Succinct => {
                let succinct_receipt = self.compsite_to_succinct(&composite_receipt)?;
                Receipt::new(
                    InnerReceipt::Succinct(succinct_receipt),
                    session.journal.clone().unwrap_or_default().bytes,
                )
            }
            ReceiptKind::Compact => {
                let succinct_receipt = self.compsite_to_succinct(&composite_receipt)?;
                let compact_receipt = self.succinct_to_compact(&succinct_receipt)?;
                Receipt::new(
                    InnerReceipt::Compact(compact_receipt),
                    session.journal.clone().unwrap_or_default().bytes,
                )
            }
        };

        // Verify the receipt to catch if something is broken in the proving process.
        receipt.verify_integrity_with_context(ctx)?;
        if receipt.claim()?.digest() != session.claim()?.digest() {
            tracing::debug!("receipt and session claim do not match");
            tracing::debug!("receipt claim: {:#?}", receipt.claim()?);
            tracing::debug!("session claim: {:#?}", session.claim()?);
            bail!(
                "session and receipt claim do not match: session {}, receipt {}",
                hex::encode(session.claim()?.digest()),
                hex::encode(receipt.claim()?.digest())
            );
        }

        Ok(ProveInfo {
            receipt,
            stats: session.stats(),
        })
    }

    fn prove_segment(&self, ctx: &VerifierContext, segment: &Segment) -> Result<SegmentReceipt> {
<<<<<<< HEAD
        let hashfn = &self.opts.hashfn;
        let prover = segment_prover(hashfn.as_str())?;
=======
        use risc0_circuit_rv32im::prove::{engine::SegmentProverImpl, SegmentProver as _};

        use crate::receipt::segment::decode_receipt_claim_from_seal;

        let hashfn = self.hal_pair.hal.get_hash_suite().name.clone();

        let prover =
            SegmentProverImpl::new(self.hal_pair.hal.clone(), self.hal_pair.circuit_hal.clone());
>>>>>>> 53ada25b
        let seal = prover.prove_segment(&segment.inner)?;

        let mut claim = decode_receipt_claim_from_seal(&seal)?;
        claim.output = segment.output.clone().into();

        let receipt = SegmentReceipt {
            seal,
            index: segment.index,
            hashfn: hashfn.clone(),
            claim,
        };
        receipt.verify_integrity_with_context(ctx)?;

        Ok(receipt)
    }

    fn lift(&self, receipt: &SegmentReceipt) -> Result<SuccinctReceipt> {
        lift(receipt)
    }

    fn join(&self, a: &SuccinctReceipt, b: &SuccinctReceipt) -> Result<SuccinctReceipt> {
        join(a, b)
    }

    fn resolve(
        &self,
        conditional: &SuccinctReceipt,
        assumption: &SuccinctReceipt,
    ) -> Result<SuccinctReceipt> {
        resolve(conditional, assumption)
    }

    fn identity_p254(&self, a: &SuccinctReceipt) -> Result<SuccinctReceipt> {
        identity_p254(a)
    }
}<|MERGE_RESOLUTION|>--- conflicted
+++ resolved
@@ -20,10 +20,9 @@
     host::{
         client::prove::ReceiptKind,
         prove_info::ProveInfo,
-<<<<<<< HEAD
-        receipt::{decode_receipt_claim_from_seal, InnerReceipt, SegmentReceipt, SuccinctReceipt},
-=======
->>>>>>> 53ada25b
+        receipt::{
+            segment::decode_receipt_claim_from_seal, InnerReceipt, SegmentReceipt, SuccinctReceipt,
+        },
         recursion::{identity_p254, join, lift, resolve},
     },
     receipt::{InnerReceipt, SegmentReceipt, SuccinctReceipt},
@@ -87,12 +86,8 @@
             );
         }
 
-<<<<<<< HEAD
+        // Compress the receipt to the requested level.
         let receipt = match self.opts.receipt_kind {
-=======
-        // Compress the receipt to the requested level.
-        let receipt = match self.receipt_kind {
->>>>>>> 53ada25b
             ReceiptKind::Composite => Receipt::new(
                 InnerReceipt::Composite(composite_receipt),
                 session.journal.clone().unwrap_or_default().bytes,
@@ -134,19 +129,8 @@
     }
 
     fn prove_segment(&self, ctx: &VerifierContext, segment: &Segment) -> Result<SegmentReceipt> {
-<<<<<<< HEAD
         let hashfn = &self.opts.hashfn;
         let prover = segment_prover(hashfn.as_str())?;
-=======
-        use risc0_circuit_rv32im::prove::{engine::SegmentProverImpl, SegmentProver as _};
-
-        use crate::receipt::segment::decode_receipt_claim_from_seal;
-
-        let hashfn = self.hal_pair.hal.get_hash_suite().name.clone();
-
-        let prover =
-            SegmentProverImpl::new(self.hal_pair.hal.clone(), self.hal_pair.circuit_hal.clone());
->>>>>>> 53ada25b
         let seal = prover.prove_segment(&segment.inner)?;
 
         let mut claim = decode_receipt_claim_from_seal(&seal)?;
