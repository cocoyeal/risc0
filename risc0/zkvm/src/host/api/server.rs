--- conflicted
+++ resolved
@@ -22,26 +22,15 @@
 use anyhow::{anyhow, bail, Result};
 use bytes::Bytes;
 use prost::Message;
-<<<<<<< HEAD
 use serde::{Deserialize, Serialize};
 use tempfile::tempdir;
-=======
->>>>>>> 81277166
 
 use super::{malformed_err, path_to_string, pb, ConnectionWrapper, Connector, TcpConnector};
 use crate::{
     get_prover_server, get_version,
     host::{
-<<<<<<< HEAD
-        client::{
-            env::{SegmentPath, TraceCallback},
-            slice_io::SliceIo,
-        },
-        recursion::SuccinctReceipt,
-        server::exec::executor::DEFAULT_SEGMENT_RAM_STORAGE_LIMIT,
-=======
-        client::slice_io::SliceIo, recursion::SuccinctReceipt, server::session::NullSegmentRef,
->>>>>>> 81277166
+        client::env::SegmentPath, client::slice_io::SliceIo, recursion::SuccinctReceipt,
+        server::exec::executor::DEFAULT_SEGMENT_RAM_STORAGE_LIMIT, server::session::NullSegmentRef,
     },
     receipt_claim::{MaybePruned, ReceiptClaim},
     ExecutorEnv, ExecutorImpl, ProverOpts, Receipt, Segment, SegmentReceipt, TraceCallback,
