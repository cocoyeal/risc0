--- conflicted
+++ resolved
@@ -93,19 +93,9 @@
             auth = CallbackAuthorization(seal, postStateDigest);
         } else {
             bytes memory journal = queryImageOutput(imageId, input);
-<<<<<<< HEAD
-            bytes memory payload = abi.encodePacked(functionSelector, journal, imageId);
-            BonsaiTestRelay.Callback memory callback = BonsaiTestRelay.Callback(
-                callbackContract, payload, gasLimit
-            );
-            vm.resumeGasMetering();
-
-            getBonsaiTestRelay().invokeCallback(callback);
-=======
             payload = abi.encodePacked(functionSelector, journal, imageId);
             // Set the seal to be the empty seal.
             auth = CallbackAuthorization(new bytes(0), bytes32(0));
->>>>>>> 2cbb6443
         }
         Callback memory callback = Callback(auth, callbackContract, payload, gasLimit);
         vm.resumeGasMetering();
