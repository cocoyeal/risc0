// @ts-check

/** @type {import('@docusaurus/plugin-content-docs').SidebarsConfig} */
export default {
  api: [
    {
      type: "doc",
      label: "Introduction",
      id: "introduction",
    },
    {
      type: "doc",
      label: "What does RISC Zero enable?",
      id: "use-cases",
    },
    {
      type: "doc",
      label: "Getting Started",
      id: "getting-started",
    },
    {
      type: "category",
      label: "What is a zkVM Application?",
      collapsed: true,
      items: [
        {
          type: "doc",
          label: "Overview",
          id: "zkvm/zkvm_overview",
        },
        {
          type: "doc",
          label: "Receipts 101",
          id: "zkvm/receipts",
        },
        {
          type: "doc",
          label: "Guest Code 101",
          id: "zkvm/guest-code-101",
        },
        {
          type: "doc",
          label: "Host Code 101",
          id: "zkvm/host-code-101",
        },
        {
          type: "doc",
          label: "Example Applications",
          id: "zkvm/examples",
        },
      ],
    },
    {
      type: "category",
      label: "Writing your zkVM Application",
      collapsed: false,
      items: [
        {
          type: "doc",
          label: "Installation",
          id: "zkvm/install",
        },
        {
          type: "doc",
          label: "Quick Start",
          id: "zkvm/quickstart",
        },
        {
          type: "doc",
          label: "Hello World Tutorial",
          id: "zkvm/tutorials/hello-world",
        },
        {
          type: "doc",
          label: "Rust Resources",
          id: "zkvm/rust-resources",
        },
        {
          type: "link",
          label: "API Reference Docs",
          href: "https://docs.rs/risc0-zkvm/",
        },
      ],
    },
    {
      type: "category",
      label: "Generating Proofs for your zkVM Application",
      collapsed: true,
      items: [
        {
          type: "doc",
          label: "Proving Options",
          id: "generating-proofs/proving-options",
        },
        {
          type: "doc",
          label: "Dev Mode",
          id: "generating-proofs/dev-mode",
        },
        {
          type: "doc",
<<<<<<< HEAD
          label: "I/O",
          id: "zkvm/input-output",
        },
        {
          type: "doc",
          label: "Guest Optimization",
          id: "zkvm/optimization",
=======
          label: "Local Proving",
          id: "generating-proofs/local-proving",
>>>>>>> 1e174b47
        },
        {
          type: "doc",
          label: "Remote Proving",
          id: "generating-proofs/remote-proving",
        },
      ],
    },
    {
      type: "category",
      label: "Optimizing your zkVM Application",
      collapsed: true,
      items: [
        {
          type: "doc",
          label: "Profiling",
          id: "zkvm/profiling",
        },
        {
          type: "doc",
          label: "Guest Optimization",
          id: "zkvm/optimization",
        },
        {
          type: "doc",
          label: "Cryptography Acceleration",
          id: "zkvm/acceleration",
        },
        {
          type: "doc",
          label: "Performance Benchmarks",
          id: "zkvm/benchmarks",
        },
      ],
    },
    {
      type: "category",
      label: "Blockchain Integration",
      collapsed: true,
      items: [
        {
          type: "doc",
          label: "Posting & Verifying Proofs on Ethereum",
          id: "blockchain-integration/bonsai-on-eth",
        },
        {
          type: "doc",
          label: "Ethereum Examples",
          id: "blockchain-integration/eth-examples",
        },
      ],
    },
    {
      type: "category",
      label: "Reference",
      collapsed: true,
      items: [
        {
          type: "doc",
          label: "zkVM technical specification",
          id: "zkvm/zkvm-specification",
        },
      ],
    },
  ],
};<|MERGE_RESOLUTION|>--- conflicted
+++ resolved
@@ -99,18 +99,8 @@
         },
         {
           type: "doc",
-<<<<<<< HEAD
-          label: "I/O",
-          id: "zkvm/input-output",
-        },
-        {
-          type: "doc",
-          label: "Guest Optimization",
-          id: "zkvm/optimization",
-=======
           label: "Local Proving",
           id: "generating-proofs/local-proving",
->>>>>>> 1e174b47
         },
         {
           type: "doc",
@@ -128,6 +118,11 @@
           type: "doc",
           label: "Profiling",
           id: "zkvm/profiling",
+        },
+        {
+          type: "doc",
+          label: "I/O",
+          id: "zkvm/input-output",
         },
         {
           type: "doc",
